--- conflicted
+++ resolved
@@ -740,130 +740,8 @@
                     value = None
 
                 if value is not None:
-<<<<<<< HEAD
                     # Numeric token
                     i = self._parse_numeric_token(l, i, info, ymd, res, fuzzy)
-=======
-                    # Token is a number
-                    len_li = len(l[i])
-
-                    if (len(ymd) == 3 and len_li in (2, 4) and
-                          res.hour is None and
-                          (i + 1 >= len_l or
-                          (l[i + 1] != ':' and
-                           info.hms(l[i + 1]) is None))):
-                        # 19990101T23[59]
-                        s = l[i]
-                        res.hour = int(s[:2])
-
-                        if len_li == 4:
-                            res.minute = int(s[2:])
-
-                    elif len_li == 6 or (len_li > 6 and l[i].find('.') == 6):
-                        # YYMMDD or HHMMSS[.ss]
-                        s = l[i]
-
-                        if not ymd and '.' not in l[i]:
-                            ymd.append(s[:2])
-                            ymd.append(s[2:4])
-                            ymd.append(s[4:])
-                        else:
-                            # 19990101T235959[.59]
-
-                            # TODO: Check if res attributes already set.
-                            res.hour = int(s[:2])
-                            res.minute = int(s[2:4])
-                            res.second, res.microsecond = self._parsems(s[4:])
-
-                    elif len_li in (8, 12, 14):
-                        # YYYYMMDD
-                        s = l[i]
-                        ymd.append(s[:4], 'Y')
-                        ymd.append(s[4:6])
-                        ymd.append(s[6:8])
-
-                        if len_li > 8:
-                            res.hour = int(s[8:10])
-                            res.minute = int(s[10:12])
-
-                            if len_li > 12:
-                                res.second = int(s[12:])
-
-                    elif self._find_hms_idx(i, l, info, allow_jump=True) is not None:
-                        # HH[ ]h or MM[ ]m or SS[.ss][ ]s
-                        hms_idx = self._find_hms_idx(i, l, info, allow_jump=True)
-                        (i, hms) = self._parse_hms(i, l, info, hms_idx)
-                        if hms is not None:
-                            # TODO: checking that hour/minute/second are not
-                            # already set?
-                            self._assign_hms(res, value_repr, hms)
-
-                    elif i + 2 < len_l and l[i + 1] == ':':
-                        # HH:MM[:SS[.ss]]
-                        res.hour = int(value)
-                        value = float(l[i + 2])  # TODO: try/except for this?
-                        (res.minute, res.second) = self._parse_min_sec(value)
-
-                        if i + 4 < len_l and l[i + 3] == ':':
-                            res.second, res.microsecond = self._parsems(l[i + 4])
-
-                            i += 2
-
-                        i += 2
-
-                    elif i + 1 < len_l and l[i + 1] in ('-', '/', '.'):
-                        sep = l[i + 1]
-                        ymd.append(value_repr)
-
-                        if i + 2 < len_l and not info.jump(l[i + 2]):
-                            if l[i + 2].isdigit():
-                                # 01-01[-01]
-                                ymd.append(l[i + 2])
-                            else:
-                                # 01-Jan[-01]
-                                value = info.month(l[i + 2])
-
-                                if value is not None:
-                                    ymd.append(value, 'M')
-                                else:
-                                    raise InvalidDatetimeError(timestr)
-
-                            if i + 3 < len_l and l[i + 3] == sep:
-                                # We have three members
-                                value = info.month(l[i + 4])
-
-                                if value is not None:
-                                    ymd.append(value, 'M')
-                                else:
-                                    ymd.append(l[i + 4])
-                                i += 2
-
-                            i += 1
-                        i += 1
-
-                    elif i + 1 >= len_l or info.jump(l[i + 1]):
-                        if i + 2 < len_l and info.ampm(l[i + 2]) is not None:
-                            # 12 am
-                            hour = int(value)
-                            res.hour = self._adjust_ampm(hour, info.ampm(l[i + 2]))
-                            i += 1
-                        else:
-                            # Year, month or day
-                            ymd.append(value)
-                        i += 1
-
-                    elif info.ampm(l[i + 1]) is not None and (0 <= value < 24):
-                        # 12am
-                        hour = int(value)
-                        res.hour = self._adjust_ampm(hour, info.ampm(l[i + 1]))
-                        i += 1
-
-                    elif ymd.could_be_day(value):
-                        ymd.append(value)
-
-                    elif not fuzzy:
-                        raise InvalidDatetimeError(timestr)
->>>>>>> 11f47be3
 
                 # Check weekday
                 elif info.weekday(l[i]) is not None:
@@ -1116,6 +994,9 @@
             hour = int(value)
             res.hour = self._adjust_ampm(hour, info.ampm(tokens[idx + 1]))
             idx += 1
+
+        elif ymd.could_be_day(value):
+            ymd.append(value)
 
         elif not fuzzy:
             raise InvalidDatetimeError(ymd.tzstr)
